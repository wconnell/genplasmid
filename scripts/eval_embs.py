--- conflicted
+++ resolved
@@ -163,20 +163,11 @@
     all_feat = process_entrez_genes(all_feat)
     
     embeddings = pd.read_parquet(embeddings_file)
-<<<<<<< HEAD
-    
-    # align the embeddings and the features
-    embeddings = embeddings.dropna()
-    all_feat = all_feat.set_index('ID')
-    all_feat.index = all_feat.index.astype(int)
-    all_feat = all_feat.loc[embeddings.index]   
-=======
     embeddings = embeddings.dropna()
 
     # align metadata with embeddings
     all_feat = all_feat.set_index('ID').astype(int)
     all_feat = all_feat.loc[embeddings.index]
->>>>>>> 1743842a
     
     if len(embeddings) != len(all_feat):
         raise ValueError("Number of embeddings does not match number of samples in all_feat")
